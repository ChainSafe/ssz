--- conflicted
+++ resolved
@@ -11,19 +11,12 @@
       matrix:
         node: [16, 18]
     steps:
-<<<<<<< HEAD
       - uses: actions/checkout@v3
       - uses: actions/setup-node@v3
         with:
-            node-version: 16
-            cache: yarn
+          node-version: ${{matrix.node}}
+          cache: yarn
       - run: corepack enable
-=======
-      - uses: actions/checkout@v2
-      - uses: actions/setup-node@v2
-        with:
-          node-version: ${{matrix.node}}
->>>>>>> 3e81068b
       - name: Bootstrap
         run: yarn --immutable
       - name: Build

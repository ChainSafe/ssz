{
  "name": "@chainsafe/ssz",
  "description": "Simple Serialize",
  "license": "Apache-2.0",
  "author": "ChainSafe Systems",
  "homepage": "https://github.com/chainsafe/ssz",
  "version": "0.10.0",
  "main": "lib/index.js",
  "files": [
    "lib/**/*.d.ts",
    "lib/**/*.js",
    "lib/**/*.js.map"
  ],
  "scripts": {
    "build": "run -T tsc --project tsconfig.build.json",
    "build-web": "run -T webpack --mode production --entry ./lib/web.js --output ./dist/ssz.min.js",
    "build:docs": "run -T typedoc --exclude src/index.ts,src/web.ts --out docs src",
    "build:release": "yarn clean && yarn run build && yarn build-web && yarn run build:docs",
    "check-types": "run -T tsc --noEmit",
    "clean": "rm -rf lib && rm -rf dist && rm -f tsconfig.tsbuildinfo",
    "lint": "run -T eslint --color --ext .ts src/ test/",
    "lint:fix": "yarn run lint --fix",
    "prepublishOnly": "yarn build",
    "test": "yarn test:unit",
    "benchmark": "node --max-old-space-size=4096 --expose-gc ../../node_modules/.bin/benchmark 'test/perf/*.test.ts'",
    "benchmark:local": "yarn benchmark --local",
    "test:perf": "run -T mocha  \"test/perf/**/*.test.ts\"",
    "test:unit": "run -T nyc mocha  \"test/unit/**/*.test.ts\"",
    "test:spec": "yarn test:spec-generic && yarn test:spec-static",
    "test:spec-generic": "run -T mocha  \"test/spec/generic/**/*.test.ts\"",
    "test:spec-static": "yarn test:spec-static-minimal && yarn test:spec-static-mainnet",
    "test:spec-static-minimal": "LODESTAR_PRESET=minimal run -T  mocha test/spec/ssz_static.test.ts",
    "test:spec-static-mainnet": "LODESTAR_PRESET=mainnet run -T  mocha test/spec/ssz_static.test.ts",
    "download-spec-tests": "node -r ts-node/register test/spec/downloadTests.ts"
  },
  "types": "lib/index.d.ts",
  "dependencies": {
<<<<<<< HEAD
    "@chainsafe/as-sha256": "workspace:^",
    "@chainsafe/persistent-merkle-tree": "workspace:^",
    "case": "^1.6.3"
=======
    "@chainsafe/as-sha256": "^0.3.1",
    "@chainsafe/persistent-merkle-tree": "^0.4.2"
>>>>>>> 3e81068b
  },
  "devDependencies": {
    "@types/js-yaml": "^4.0.5",
    "js-yaml": "^3.13.1",
    "snappyjs": "^0.6.1"
  },
  "keywords": [
    "ethereum",
    "serenity",
    "simple serialize",
    "ssz"
  ]
}<|MERGE_RESOLUTION|>--- conflicted
+++ resolved
@@ -35,14 +35,8 @@
   },
   "types": "lib/index.d.ts",
   "dependencies": {
-<<<<<<< HEAD
     "@chainsafe/as-sha256": "workspace:^",
-    "@chainsafe/persistent-merkle-tree": "workspace:^",
-    "case": "^1.6.3"
-=======
-    "@chainsafe/as-sha256": "^0.3.1",
-    "@chainsafe/persistent-merkle-tree": "^0.4.2"
->>>>>>> 3e81068b
+    "@chainsafe/persistent-merkle-tree": "workspace:^"
   },
   "devDependencies": {
     "@types/js-yaml": "^4.0.5",

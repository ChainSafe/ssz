--- conflicted
+++ resolved
@@ -256,8 +256,6 @@
     viewDU.push(3);
     viewDU.push(4);
     expect(viewDU.batchHashTreeRoot()).to.be.deep.equal(expectedRoot);
-<<<<<<< HEAD
-=======
 
     // assign the same value again, commit() then batchHashTreeRoot()
     viewDU.set(0, 1);
@@ -266,7 +264,6 @@
     viewDU.set(3, 4);
     viewDU.commit();
     expect(viewDU.batchHashTreeRoot()).to.be.deep.equal(expectedRoot);
->>>>>>> a6191d46
   });
 
   it("push then modify then batchHashTreeRoot()", () => {
@@ -277,15 +274,12 @@
     viewDU.push(44);
     viewDU.set(3, 4);
     expect(viewDU.batchHashTreeRoot()).to.be.deep.equal(expectedRoot);
-<<<<<<< HEAD
-=======
 
     // assign the same value again, commit() then batchHashTreeRoot()
     viewDU.set(3, 44);
     viewDU.set(3, 4);
     viewDU.commit();
     expect(viewDU.batchHashTreeRoot()).to.be.deep.equal(expectedRoot);
->>>>>>> a6191d46
   });
 
   it("full hash then modify", () => {
@@ -298,8 +292,6 @@
     viewDU.set(2, 3);
     viewDU.set(3, 4);
     expect(viewDU.batchHashTreeRoot()).to.be.deep.equal(expectedRoot);
-<<<<<<< HEAD
-=======
 
     // assign the same value again, commit() then batchHashTreeRoot()
     viewDU.set(2, 33);
@@ -309,7 +301,6 @@
     viewDU.set(3, 4);
     viewDU.commit();
     expect(viewDU.batchHashTreeRoot()).to.be.deep.equal(expectedRoot);
->>>>>>> a6191d46
   });
 
   // similar to a fresh ViewDU but it's good to test

--- conflicted
+++ resolved
@@ -1,14 +1,10 @@
 import {expect} from "chai";
 import {
-<<<<<<< HEAD
-  BooleanType,
-=======
   BitArray,
   BitListType,
   BitVectorType,
   BooleanType,
   ByteListType,
->>>>>>> a6191d46
   ByteVectorType,
   ContainerNodeStructType,
   ContainerType,
@@ -232,16 +228,6 @@
 });
 
 describe("ContainerViewDU batchHashTreeRoot", function () {
-<<<<<<< HEAD
-  const childContainerType = new ContainerType({b0: uint64NumInfType, b1: uint64NumInfType});
-  const parentContainerType = new ContainerType({
-    // a basic type
-    a: uint64NumType,
-    b: childContainerType,
-  });
-
-  const value = {a: 10, b: {b0: 100, b1: 101}};
-=======
   const childContainerType = new ContainerType({f0: uint64NumInfType, f1: uint64NumInfType});
   const unionType = new UnionType([new NoneType(), uint64NumType]);
   const listBasicType = new ListBasicType(uint64NumType, 10);
@@ -284,26 +270,12 @@
     l: BitArray.fromSingleBit(64, 5),
     m: BitArray.fromSingleBit(4, 1),
   };
->>>>>>> a6191d46
   const expectedRoot = parentContainerType.toView(value).hashTreeRoot();
 
   it("fresh ViewDU", () => {
     expect(parentContainerType.toViewDU(value).batchHashTreeRoot()).to.be.deep.equal(expectedRoot);
   });
 
-<<<<<<< HEAD
-  it("full hash then modify basic type", () => {
-    const viewDU = parentContainerType.toViewDU({a: 9, b: {b0: 100, b1: 101}});
-    viewDU.batchHashTreeRoot();
-    viewDU.a += 1;
-    expect(viewDU.batchHashTreeRoot()).to.be.deep.equal(expectedRoot);
-  });
-
-  it("full hash then modify full child container", () => {
-    const viewDU = parentContainerType.toViewDU({a: 10, b: {b0: 99, b1: 999}});
-    viewDU.batchHashTreeRoot();
-    viewDU.b = childContainerType.toViewDU({b0: 100, b1: 101});
-=======
   it("full hash then modify Number type", () => {
     const viewDU = parentContainerType.toViewDU({...value, a: 9});
     viewDU.batchHashTreeRoot();
@@ -375,17 +347,10 @@
     // assign again but commit before batchHashTreeRoot()
     viewDU.f = childContainerType.toViewDU({f0: 100, f1: 101});
     viewDU.commit();
->>>>>>> a6191d46
     expect(viewDU.batchHashTreeRoot()).to.be.deep.equal(expectedRoot);
   });
 
   it("full hash then modify partial child container", () => {
-<<<<<<< HEAD
-    const viewDU = parentContainerType.toViewDU({a: 10, b: {b0: 99, b1: 999}});
-    viewDU.batchHashTreeRoot();
-    viewDU.b.b0 = 100;
-    viewDU.b.b1 = 101;
-=======
     const viewDU = parentContainerType.toViewDU({...value, f: {f0: 99, f1: 999}});
     viewDU.batchHashTreeRoot();
     viewDU.f.f0 = 100;
@@ -618,16 +583,11 @@
     viewDU.m.set(0, false);
     viewDU.m.set(1, true);
     viewDU.commit();
->>>>>>> a6191d46
     expect(viewDU.batchHashTreeRoot()).to.be.deep.equal(expectedRoot);
   });
 });
 
-<<<<<<< HEAD
-describe("ContainerNodeStruct batchHash", function () {
-=======
 describe("ContainerNodeStruct batchHashTreeRoot", function () {
->>>>>>> a6191d46
   const EpochInf = new UintNumberType(8, {clipInfinity: true});
 
   // Ethereum consensus validator type

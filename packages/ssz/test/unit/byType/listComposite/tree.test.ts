--- conflicted
+++ resolved
@@ -238,7 +238,104 @@
   const listOfContainersType2 = new ListCompositeType(containerStructUintsType, 4, {
     typeName: "ListCompositeType(ContainerNodeStructType)",
   });
-<<<<<<< HEAD
+
+  for (const list of [listOfContainersType, listOfContainersType2]) {
+    const typeName = list.typeName;
+    const expectedRoot = list.toView(value).hashTreeRoot();
+
+    it(`${typeName} - fresh ViewDU`, () => {
+      expect(listOfContainersType.toViewDU(value).batchHashTreeRoot()).to.be.deep.equal(expectedRoot);
+    });
+
+    it(`${typeName} - push then batchHashTreeRoot()`, () => {
+      const viewDU = listOfContainersType.defaultViewDU();
+      viewDU.push(containerUintsType.toViewDU({a: 1, b: 2}));
+      viewDU.push(containerUintsType.toViewDU({a: 3, b: 4}));
+      expect(viewDU.batchHashTreeRoot()).to.be.deep.equal(expectedRoot);
+
+      // assign again, commit() then batchHashTreeRoot()
+      viewDU.set(0, containerUintsType.toViewDU({a: 1, b: 2}));
+      viewDU.set(1, containerUintsType.toViewDU({a: 3, b: 4}));
+      viewDU.commit();
+      expect(viewDU.batchHashTreeRoot()).to.be.deep.equal(expectedRoot);
+    });
+
+    it(`${typeName} - full hash then modify full non-hashed child element`, () => {
+      const viewDU = listOfContainersType.defaultViewDU();
+      viewDU.push(containerUintsType.toViewDU({a: 1, b: 2}));
+      viewDU.push(containerUintsType.toViewDU({a: 33, b: 44}));
+      viewDU.batchHashTreeRoot();
+      viewDU.set(1, containerUintsType.toViewDU({a: 3, b: 4}));
+      expect(viewDU.batchHashTreeRoot()).to.be.deep.equal(expectedRoot);
+
+      // assign the same value again, commit() then batchHashTreeRoot()
+      viewDU.set(1, containerUintsType.toViewDU({a: 3, b: 4}));
+      viewDU.commit();
+      expect(viewDU.batchHashTreeRoot()).to.be.deep.equal(expectedRoot);
+    });
+
+    it(`${typeName} - full hash then modify partially hashed child element`, () => {
+      const viewDU = listOfContainersType.defaultViewDU();
+      viewDU.push(containerUintsType.toViewDU({a: 1, b: 2}));
+      viewDU.push(containerUintsType.toViewDU({a: 33, b: 44}));
+      viewDU.batchHashTreeRoot();
+      const item1 = containerUintsType.toViewDU({a: 3, b: 44});
+      item1.batchHashTreeRoot();
+      item1.b = 4;
+      viewDU.set(1, item1);
+      expect(viewDU.batchHashTreeRoot()).to.be.deep.equal(expectedRoot);
+
+      // assign the same value again, commit() then batchHashTreeRoot()
+      const item2 = viewDU.get(1);
+      item2.a = 3;
+      item2.b = 4;
+      viewDU.commit();
+      expect(viewDU.batchHashTreeRoot()).to.be.deep.equal(expectedRoot);
+    });
+
+    it(`${typeName} - full hash then modify full hashed child element`, () => {
+      const viewDU = listOfContainersType.defaultViewDU();
+      viewDU.push(containerUintsType.toViewDU({a: 1, b: 2}));
+      viewDU.push(containerUintsType.toViewDU({a: 33, b: 44}));
+      viewDU.batchHashTreeRoot();
+      const item1 = containerUintsType.toViewDU({a: 3, b: 4});
+      item1.batchHashTreeRoot();
+      viewDU.set(1, item1);
+      expect(viewDU.batchHashTreeRoot()).to.be.deep.equal(expectedRoot);
+
+      // assign the same value again, commit() then batchHashTreeRoot()
+      const newItem = containerUintsType.toViewDU({a: 3, b: 4});
+      viewDU.set(1, newItem);
+      viewDU.commit();
+      expect(viewDU.batchHashTreeRoot()).to.be.deep.equal(expectedRoot);
+    });
+
+    it(`${typeName} - full hash then modify partial child element`, () => {
+      const viewDU = listOfContainersType.defaultViewDU();
+      viewDU.push(containerUintsType.toViewDU({a: 1, b: 2}));
+      viewDU.push(containerUintsType.toViewDU({a: 33, b: 44}));
+      viewDU.batchHashTreeRoot();
+      viewDU.get(1).a = 3;
+      viewDU.get(1).b = 4;
+      expect(viewDU.batchHashTreeRoot()).to.be.deep.equal(expectedRoot);
+
+      // assign the same value again, commit() then batchHashTreeRoot()
+      viewDU.get(1).a = 3;
+      viewDU.get(1).b = 4;
+      viewDU.commit();
+      expect(viewDU.batchHashTreeRoot()).to.be.deep.equal(expectedRoot);
+    });
+
+    // similar to a fresh ViewDU but it's good to test
+    it(`${typeName} - sliceTo()`, () => {
+      const viewDU = listOfContainersType.defaultViewDU();
+      viewDU.push(containerUintsType.toViewDU({a: 1, b: 2}));
+      viewDU.push(containerUintsType.toViewDU({a: 3, b: 4}));
+      viewDU.push(containerUintsType.toViewDU({a: 5, b: 6}));
+      viewDU.batchHashTreeRoot();
+      expect(viewDU.sliceTo(1).batchHashTreeRoot()).to.be.deep.equal(expectedRoot);
+    });
+  }
 });
 
 describe("ListCompositeType batchHashTreeRoot", () => {
@@ -253,8 +350,6 @@
   const listOfContainersType2 = new ListCompositeType(containerStructUintsType, 4, {
     typeName: "ListCompositeType(ContainerNodeStructType)",
   });
-=======
->>>>>>> 1dc50ef2
 
   for (const list of [listOfContainersType, listOfContainersType2]) {
     const typeName = list.typeName;

--- conflicted
+++ resolved
@@ -44,13 +44,8 @@
     return this.commitViewDU(view);
   }
 
-<<<<<<< HEAD
-  // TODO - batch
-  commitViewDU(view: ByteArray): Node {
-=======
   // there is no respective ViewDU for this type
   commitViewDU(view: ByteArray, hcOffset = 0, hcByLevel: HashComputationLevel[] | null = null): Node {
->>>>>>> a6191d46
     const uint8Array = new Uint8Array(this.value_serializedSize(view));
     const dataView = new DataView(uint8Array.buffer, uint8Array.byteOffset, uint8Array.byteLength);
     this.value_serializeToBytes({uint8Array, dataView}, 0, view);

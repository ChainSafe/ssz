import {Node, HashComputationLevel} from "@chainsafe/persistent-merkle-tree";
import {Type, ValueOf} from "../type/abstract";
import {isCompositeType} from "../type/composite";
import {BranchNodeStruct} from "../branchNodeStruct";
import {ContainerTypeGeneric, ValueOfFields} from "../view/container";
import {ContainerTreeViewDUTypeConstructor} from "./container";
import {TreeViewDU} from "./abstract";

/* eslint-disable @typescript-eslint/member-ordering */

export class ContainerNodeStructTreeViewDU<Fields extends Record<string, Type<unknown>>> extends TreeViewDU<
  ContainerTypeGeneric<Fields>
> {
  protected valueChanged: ValueOfFields<Fields> | null = null;
  protected _rootNode: BranchNodeStruct<ValueOfFields<Fields>>;

  constructor(readonly type: ContainerTypeGeneric<Fields>, node: Node) {
    super();
    this._rootNode = node as BranchNodeStruct<ValueOfFields<Fields>>;
  }

  get node(): Node {
    return this._rootNode;
  }

  get cache(): void {
    return;
  }

  get value(): ValueOfFields<Fields> {
    return this.valueChanged ?? this._rootNode.value;
  }
<<<<<<< HEAD

  /**
   * This ViewDU does not support batch hash by default so we need to compute root immediately.
   * Otherwise consumers may call commit() multiple times and not able to compute hashTreeRoot().
   */
  commit(): void {
    if (this.valueChanged === null) {
      this._rootNode.rootHashObject;
      return;
    }

    const value = this.valueChanged;
    this.valueChanged = null;

    this._rootNode = this.type.value_toTree(value) as BranchNodeStruct<ValueOfFields<Fields>>;
    this._rootNode.rootHashObject;
  }

  /**
   * Same to commit() without hash, allow to do the batch hash at consumer side, like in ListValidatorViewDU
   * of ethereum consensus node.
   */
  commitNoHash(): void {
    if (this.valueChanged === null) {
      return;
    }
=======
>>>>>>> a6191d46

  /**
   * There are 2 cases:
   * - normal commit() or hashTreeRoot(): hcByLevel is null, no need to compute root
   * - batchHashTreeRoot(): hcByLevel is not null, need to compute root because this does not support HashComputation
   */
  commit(_?: number, hcByLevel: HashComputationLevel[] | null = null): void {
    if (this.valueChanged !== null) {
      const value = this.valueChanged;
      this.valueChanged = null;

      this._rootNode = this.type.value_toTree(value) as BranchNodeStruct<ValueOfFields<Fields>>;
    }

    if (this._rootNode.h0 === null && hcByLevel !== null) {
      // consumer is batchHashTreeRoot()
      this._rootNode.rootHashObject;
    }
  }

  protected clearCache(): void {
    this.valueChanged = null;
  }
}

export function getContainerTreeViewDUClass<Fields extends Record<string, Type<unknown>>>(
  type: ContainerTypeGeneric<Fields>
): ContainerTreeViewDUTypeConstructor<Fields> {
  class CustomContainerTreeViewDU extends ContainerNodeStructTreeViewDU<Fields> {}

  // Dynamically define prototype methods
  for (let index = 0; index < type.fieldsEntries.length; index++) {
    const {fieldName, fieldType} = type.fieldsEntries[index];

    // If the field type is basic, the value to get and set will be the actual 'struct' value (i.e. a JS number).
    // The view must use the tree_getFromNode() and tree_setToNode() methods to persist the struct data to the node,
    // and use the cached views array to store the new node.
    if (fieldType.isBasic) {
      Object.defineProperty(CustomContainerTreeViewDU.prototype, fieldName, {
        configurable: false,
        enumerable: true,

        // TODO: Review the memory cost of this closures
        get: function (this: CustomContainerTreeViewDU): ValueOf<Fields[keyof Fields]> {
          // eslint-disable-next-line @typescript-eslint/no-unsafe-return
          return (this.valueChanged || this._rootNode.value)[fieldName];
        },

        set: function (this: CustomContainerTreeViewDU, value: ValueOf<Fields[keyof Fields]>) {
          if (this.valueChanged === null) {
            this.valueChanged = this.type.clone(this._rootNode.value);
          }

          this.valueChanged[fieldName] = value;
        },
      });
    }

    // If the field type is composite, the value to get and set will be another TreeView. The parent TreeView must
    // cache the view itself to retain the caches of the child view. To set a value the view must return a node to
    // set it to the parent tree in the field gindex.
    else if (isCompositeType(fieldType)) {
      Object.defineProperty(CustomContainerTreeViewDU.prototype, fieldName, {
        configurable: false,
        enumerable: true,

        // Returns TreeViewDU of fieldName
        get: function (this: CustomContainerTreeViewDU): unknown {
          const value = this.valueChanged || this._rootNode.value;
          return fieldType.toViewDU(value[fieldName]);
        },

        // Expects TreeViewDU of fieldName
        set: function (this: CustomContainerTreeViewDU, view: unknown) {
          if (this.valueChanged === null) {
            this.valueChanged = this.type.clone(this._rootNode.value);
          }

          const value = fieldType.toValueFromViewDU(view);
          this.valueChanged[fieldName] = value as ValueOf<Fields[keyof Fields]>;
        },
      });
    }

    // Should never happen
    else {
      /* istanbul ignore next - unreachable code */
      throw Error(`Unknown fieldType ${fieldType.typeName} for fieldName ${fieldName}`);
    }
  }

  // Change class name
  Object.defineProperty(CustomContainerTreeViewDU, "name", {value: type.typeName, writable: false});

  return CustomContainerTreeViewDU as unknown as ContainerTreeViewDUTypeConstructor<Fields>;
}<|MERGE_RESOLUTION|>--- conflicted
+++ resolved
@@ -30,35 +30,6 @@
   get value(): ValueOfFields<Fields> {
     return this.valueChanged ?? this._rootNode.value;
   }
-<<<<<<< HEAD
-
-  /**
-   * This ViewDU does not support batch hash by default so we need to compute root immediately.
-   * Otherwise consumers may call commit() multiple times and not able to compute hashTreeRoot().
-   */
-  commit(): void {
-    if (this.valueChanged === null) {
-      this._rootNode.rootHashObject;
-      return;
-    }
-
-    const value = this.valueChanged;
-    this.valueChanged = null;
-
-    this._rootNode = this.type.value_toTree(value) as BranchNodeStruct<ValueOfFields<Fields>>;
-    this._rootNode.rootHashObject;
-  }
-
-  /**
-   * Same to commit() without hash, allow to do the batch hash at consumer side, like in ListValidatorViewDU
-   * of ethereum consensus node.
-   */
-  commitNoHash(): void {
-    if (this.valueChanged === null) {
-      return;
-    }
-=======
->>>>>>> a6191d46
 
   /**
    * There are 2 cases:

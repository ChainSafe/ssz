--- conflicted
+++ resolved
@@ -432,11 +432,7 @@
         if (hcByLevel != null) {
           // go with level of dest node (level 0 goes with root node)
           // in this case dest node is nodesDept - 2, same for below
-<<<<<<< HEAD
-          levelAtIndex(hcByLevel, nodesDepth - 1 + offset).push(nodes[i], nodes[i + 1], node);
-=======
           levelAtIndex(hcByLevel, nodesDepth - 1 + hcOffset).push(nodes[i], nodes[i + 1], node);
->>>>>>> 216241d1
         }
         // Move pointer one extra forward since node has consumed two nodes
         i++;
@@ -444,22 +440,14 @@
         const oldNode = node;
         node = new BranchNode(nodes[i], oldNode.right);
         if (hcByLevel != null) {
-<<<<<<< HEAD
-          levelAtIndex(hcByLevel, nodesDepth - 1 + offset).push(nodes[i], oldNode.right, node);
-=======
           levelAtIndex(hcByLevel, nodesDepth - 1 + hcOffset).push(nodes[i], oldNode.right, node);
->>>>>>> 216241d1
         }
       }
     } else {
       const oldNode = node;
       node = new BranchNode(oldNode.left, nodes[i]);
       if (hcByLevel != null) {
-<<<<<<< HEAD
-        levelAtIndex(hcByLevel, nodesDepth - 1 + offset).push(oldNode.left, nodes[i], node);
-=======
         levelAtIndex(hcByLevel, nodesDepth - 1 + hcOffset).push(oldNode.left, nodes[i], node);
->>>>>>> 216241d1
       }
     }
 
@@ -502,11 +490,7 @@
           const oldNode = node;
           node = new BranchNode(oldNode, parentNodeStack[d].right);
           if (hcByLevel != null) {
-<<<<<<< HEAD
-            levelAtIndex(hcByLevel, depth + offset).push(oldNode, parentNodeStack[d].right, node);
-=======
             levelAtIndex(hcByLevel, depth + hcOffset).push(oldNode, parentNodeStack[d].right, node);
->>>>>>> 216241d1
           }
         } else {
           // Only store the left node if it's at d = diffDepth
@@ -520,22 +504,14 @@
           const oldNode = node;
           node = new BranchNode(leftNode, oldNode);
           if (hcByLevel != null) {
-<<<<<<< HEAD
-            levelAtIndex(hcByLevel, depth + offset).push(leftNode, oldNode, node);
-=======
             levelAtIndex(hcByLevel, depth + hcOffset).push(leftNode, oldNode, node);
->>>>>>> 216241d1
           }
           leftParentNodeStack[d] = undefined;
         } else {
           const oldNode = node;
           node = new BranchNode(parentNodeStack[d].left, oldNode);
           if (hcByLevel != null) {
-<<<<<<< HEAD
-            levelAtIndex(hcByLevel, depth + offset).push(parentNodeStack[d].left, oldNode, node);
-=======
             levelAtIndex(hcByLevel, depth + hcOffset).push(parentNodeStack[d].left, oldNode, node);
->>>>>>> 216241d1
           }
         }
       }

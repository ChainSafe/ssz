import {Json, List, ArrayLike} from "../../interface";
import {IArrayOptions, BasicArrayType, CompositeArrayType} from "./array";
import {isBasicType, number32Type} from "../basic";
import {IJsonOptions, isTypeOf, Type} from "../type";
import {mixInLength} from "../../util/compat";
import {BranchNode, concatGindices, Gindex, Node, Tree, zeroNode} from "@chainsafe/persistent-merkle-tree";
import {isTreeBacked} from "../../backings/tree/treeValue";

<<<<<<< HEAD
export interface IListOptions<T extends ArrayLike<unknown>> extends IArrayOptions<T> {
=======
/**
 * SSZ Lists (variable-length arrays) include the length of the list in the tree
 * This length is always in the same index in the tree
 * ```
 *   1
 *  / \
 * 2   3 // <-here
 * ```
 */
export const LENGTH_GINDEX = BigInt(3);

export interface IListOptions extends IArrayOptions {
>>>>>>> 9a56ef51
  limit: number;
}

// eslint-disable-next-line @typescript-eslint/no-explicit-any
export type ListType<T extends List<unknown>> = BasicListType<T> | CompositeListType<T>;
type ListTypeConstructor = {
  // eslint-disable-next-line @typescript-eslint/no-explicit-any
  new <T extends List<unknown>>(options: IListOptions<T>): ListType<T>;
};

export const LIST_TYPE = Symbol.for("ssz/ListType");

// eslint-disable-next-line @typescript-eslint/no-explicit-any
export function isListType<T extends List<unknown>>(type: Type<unknown>): type is ListType<T> {
  return isTypeOf(type, LIST_TYPE);
}

// Trick typescript into treating ListType as a constructor
export const ListType: ListTypeConstructor =
  // eslint-disable-next-line @typescript-eslint/no-explicit-any
  (function ListType<T extends List<any>>(options: IListOptions<T>): ListType<T> {
    if (isBasicType(options.elementType)) {
      return new BasicListType(options);
    } else {
      return new CompositeListType(options);
    }
  } as unknown) as ListTypeConstructor;

export class BasicListType<T extends List<unknown> = List<unknown>> extends BasicArrayType<T> {
  limit: number;

  constructor(options: IListOptions<T>) {
    super(options);
    this.limit = options.limit;
    this._typeSymbols.add(LIST_TYPE);
  }

  struct_defaultValue(): T {
    return ([] as unknown) as T;
  }

  struct_getLength(value: T): number {
    return value.length;
  }

  getMaxLength(): number {
    return this.limit;
  }

  getMinLength(): number {
    return 0;
  }

  bytes_validate(data: Uint8Array, start: number, end: number): void {
    super.bytes_validate(data, start, end);
    if (end - start > this.getMaxSerializedLength()) {
      throw new Error("Deserialized list length greater than limit");
    }
  }

  struct_deserializeFromBytes(data: Uint8Array, start: number, end: number): T {
    this.bytes_validate(data, start, end);
    return super.struct_deserializeFromBytes(data, start, end);
  }

  struct_getChunkCount(value: T): number {
    return Math.ceil((value.length * this.elementType.struct_getSerializedLength()) / 32);
  }

  struct_hashTreeRoot(value: T): Uint8Array {
    return mixInLength(super.struct_hashTreeRoot(value), value.length);
  }

  // eslint-disable-next-line @typescript-eslint/no-unused-vars
  struct_convertFromJson(data: Json, options?: IJsonOptions): T {
    if (!Array.isArray(data)) {
      throw new Error("Invalid JSON list: expected an Array");
    }
    const maxLength = this.limit;
    if (data.length > maxLength) {
      throw new Error(`Invalid JSON list: length ${data.length} greater than limit ${maxLength}`);
    }
    return super.struct_convertFromJson(data);
  }

  struct_convertToTree(value: T): Tree {
    if (isTreeBacked<T>(value)) return value.tree.clone();
    const tree = super.struct_convertToTree(value);
    this.tree_setLength(tree, value.length);
    return tree;
  }

  tree_defaultNode(): Node {
    if (!this._defaultNode) {
      this._defaultNode = new BranchNode(zeroNode(super.getChunkDepth()), zeroNode(0));
    }
    return this._defaultNode;
  }

  tree_defaultValue(): Tree {
    return new Tree(this.tree_defaultNode());
  }

  tree_getLength(target: Tree): number {
    return number32Type.struct_deserializeFromBytes(target.getRoot(LENGTH_GINDEX), 0);
  }

  tree_setLength(target: Tree, length: number): void {
    const chunk = new Uint8Array(32);
    number32Type.toBytes(length, chunk, 0);
    target.setRoot(LENGTH_GINDEX, chunk);
  }

  tree_deserializeFromBytes(data: Uint8Array, start: number, end: number): Tree {
    const length = (end - start) / this.elementType.struct_getSerializedLength();
    if (!Number.isSafeInteger(length)) {
      throw new Error("Deserialized list byte length must be divisible by element size");
    }
    if (length > this.limit) {
      throw new Error("Deserialized list length greater than limit");
    }
    const value = super.tree_deserializeFromBytes(data, start, end);
    this.tree_setLength(value, length);
    return value;
  }

  tree_getChunkCount(target: Tree): number {
    return Math.ceil((this.tree_getLength(target) * this.elementType.struct_getSerializedLength()) / 32);
  }

  getChunkDepth(): number {
    return super.getChunkDepth() + 1;
  }

  tree_setProperty(target: Tree, property: number, value: T[number]): boolean {
    const length = this.tree_getLength(target);
    if (property > length) {
      throw new Error("Invalid length index");
    } else if (property == length) {
      this.tree_pushSingle(target, value);
      return true;
    } else {
      return this.tree_setValueAtIndex(target, property, value);
    }
  }

  tree_deleteProperty(target: Tree, property: number): boolean {
    const length = this.tree_getLength(target);
    if (property > length) {
      throw new Error("Invalid length index");
    } else if (property == length) {
      this.tree_pop(target);
      return true;
    } else {
      return super.tree_deleteProperty(target, property);
    }
  }

  tree_pushSingle(target: Tree, value: T[number]): number {
    const length = this.tree_getLength(target);
    const expand = this.getChunkIndex(length) != this.getChunkIndex(length + 1);
    this.tree_setValueAtIndex(target, length, value, expand);
    this.tree_setLength(target, length + 1);
    return length + 1;
  }

  tree_push(target: Tree, ...values: T[number][]): number {
<<<<<<< HEAD
    let newLength = 0;
    for (const value of values) {
      newLength = this.tree_pushSingle(target, value);
    }
=======
    let newLength;
    for (const value of values) newLength = this.tree_pushSingle(target, value);
>>>>>>> 9a56ef51
    return newLength;
  }

  tree_pop(target: Tree): T[number] {
    const length = this.tree_getLength(target);
    const value = this.tree_getProperty(target, length - 1);
    super.tree_deleteProperty(target, length - 1);
    this.tree_setLength(target, length - 1);
    return value;
  }

  hasVariableSerializedLength(): boolean {
    return true;
  }

  getMaxChunkCount(): number {
    return Math.ceil((this.limit * this.elementType.size()) / 32);
  }
  tree_getLeafGindices(target?: Tree, root: Gindex = BigInt(1)): Gindex[] {
    if (!target) {
      throw new Error("variable type requires tree argument to get leaves");
    }
    const gindices = super.tree_getLeafGindices(target, root);
    // include the length chunk
    gindices.push(concatGindices([root, LENGTH_GINDEX]));
    return gindices;
  }
}

export class CompositeListType<T extends List<unknown> = List<unknown>> extends CompositeArrayType<T> {
  limit: number;

  constructor(options: IListOptions<T>) {
    super(options);
    this.limit = options.limit;
    this._typeSymbols.add(LIST_TYPE);
  }

  hasVariableSerializedLength(): boolean {
    return true;
  }

  getMaxChunkCount(): number {
    return this.limit;
  }

  struct_defaultValue(): T {
    return ([] as unknown) as T;
  }

  struct_getLength(value: T): number {
    return value.length;
  }

  getMaxLength(): number {
    return this.limit;
  }

  getMinLength(): number {
    return 0;
  }

  struct_deserializeFromBytes(data: Uint8Array, start: number, end: number): T {
    this.bytes_validate(data, start, end);
    const value = super.struct_deserializeFromBytes(data, start, end);
    if (value.length > this.limit) {
      throw new Error(`Deserialized list length greater than limit: ${value.length} ${this.limit}`);
    }
    return value;
  }

  struct_getChunkCount(value: T): number {
    return value.length;
  }

  struct_hashTreeRoot(value: T): Uint8Array {
    return mixInLength(super.struct_hashTreeRoot(value), value.length);
  }

  struct_convertFromJson(data: Json, options?: IJsonOptions): T {
    if (!Array.isArray(data)) {
      throw new Error("Invalid JSON list: expected an Array");
    }
    const maxLength = this.limit;
    if (data.length > maxLength) {
      throw new Error(`Invalid JSON list: length ${data.length} greater than limit ${maxLength}`);
    }
    return super.struct_convertFromJson(data, options);
  }

  tree_defaultNode(): Node {
    if (!this._defaultNode) {
      this._defaultNode = new BranchNode(zeroNode(super.getChunkDepth()), zeroNode(0));
    }
    return this._defaultNode;
  }

  tree_defaultValue(): Tree {
    return new Tree(this.tree_defaultNode());
  }

  struct_convertToTree(value: T): Tree {
    if (isTreeBacked<T>(value)) return value.tree.clone();
    const tree = super.struct_convertToTree(value);
    this.tree_setLength(tree, value.length);
    return tree;
  }

  tree_getLength(target: Tree): number {
    return number32Type.struct_deserializeFromBytes(target.getRoot(LENGTH_GINDEX), 0);
  }

  tree_setLength(target: Tree, length: number): void {
    const chunk = new Uint8Array(32);
    number32Type.struct_serializeToBytes(length, chunk, 0);
    target.setRoot(LENGTH_GINDEX, chunk);
  }

  tree_deserializeFromBytes(data: Uint8Array, start: number, end: number): Tree {
    const target = this.tree_defaultValue();
    if (this.elementType.hasVariableSerializedLength()) {
      const offsets = this.bytes_getVariableOffsets(new Uint8Array(data.buffer, data.byteOffset + start, end - start));
      if (offsets.length > this.limit) {
        throw new Error("Deserialized list length greater than limit");
      }
      for (let i = 0; i < offsets.length; i++) {
        const [currentOffset, nextOffset] = offsets[i];
        this.tree_setSubtreeAtChunkIndex(
          target,
          i,
          this.elementType.tree_deserializeFromBytes(data, start + currentOffset, start + nextOffset)
        );
      }
      this.tree_setLength(target, offsets.length);
    } else {
      const elementSize = this.elementType.struct_getSerializedLength(null);
      const length = (end - start) / elementSize;
      if (!Number.isSafeInteger(length)) {
        throw new Error("Deserialized list byte length must be divisible by element size");
      }
      if (length > this.limit) {
        throw new Error("Deserialized list length greater than limit");
      }
      for (let i = 0; i < length; i++) {
        this.tree_setSubtreeAtChunkIndex(
          target,
          i,
          this.elementType.tree_deserializeFromBytes(data, start + i * elementSize, start + (i + 1) * elementSize),
          true // expand tree as needed
        );
      }
      this.tree_setLength(target, length);
    }
    return target;
  }

  tree_getChunkCount(target: Tree): number {
    return this.tree_getLength(target);
  }

  getChunkDepth(): number {
    return super.getChunkDepth() + 1;
  }

  tree_setProperty(target: Tree, property: number, value: Tree): boolean {
    const length = this.tree_getLength(target);
    if (property > length) {
      throw new Error("Invalid length index");
    } else if (property == length) {
      this.tree_pushSingle(target, value);
    } else {
      this.tree_setSubtreeAtChunkIndex(target, property, value);
    }
    return true;
  }

  tree_deleteProperty(target: Tree, property: number): boolean {
    const length = this.tree_getLength(target);
    if (property > length) {
      throw new Error("Invalid length index");
    } else if (property == length) {
      this.tree_pop(target);
      return true;
    } else {
      return super.tree_deleteProperty(target, property);
    }
  }

  tree_pushSingle(target: Tree, value: Tree): number {
    const length = this.tree_getLength(target);
    this.tree_setSubtreeAtChunkIndex(target, length, value, true);
    this.tree_setLength(target, length + 1);
    return length + 1;
  }

  tree_push(target: Tree, ...values: Tree[]): number {
    let newLength;
    for (const value of values) newLength = this.tree_pushSingle(target, value);
    return newLength;
  }

  tree_pop(target: Tree): T[number] {
    const length = this.tree_getLength(target);
    const value = this.tree_getProperty(target, length - 1);
    this.tree_setSubtreeAtChunkIndex(target, length - 1, new Tree(zeroNode(0)));
    this.tree_setLength(target, length - 1);
    return value as T[number];
  }
  tree_getLeafGindices(target?: Tree, root: Gindex = BigInt(1)): Gindex[] {
    if (!target) {
      throw new Error("variable type requires tree argument to get leaves");
    }
    const gindices = super.tree_getLeafGindices(target, root);
    // include the length chunk
    gindices.push(concatGindices([root, LENGTH_GINDEX]));
    return gindices;
  }
}<|MERGE_RESOLUTION|>--- conflicted
+++ resolved
@@ -6,9 +6,6 @@
 import {BranchNode, concatGindices, Gindex, Node, Tree, zeroNode} from "@chainsafe/persistent-merkle-tree";
 import {isTreeBacked} from "../../backings/tree/treeValue";
 
-<<<<<<< HEAD
-export interface IListOptions<T extends ArrayLike<unknown>> extends IArrayOptions<T> {
-=======
 /**
  * SSZ Lists (variable-length arrays) include the length of the list in the tree
  * This length is always in the same index in the tree
@@ -20,8 +17,7 @@
  */
 export const LENGTH_GINDEX = BigInt(3);
 
-export interface IListOptions extends IArrayOptions {
->>>>>>> 9a56ef51
+export interface IListOptions<T extends ArrayLike<unknown>> extends IArrayOptions<T> {
   limit: number;
 }
 
@@ -189,15 +185,10 @@
   }
 
   tree_push(target: Tree, ...values: T[number][]): number {
-<<<<<<< HEAD
     let newLength = 0;
     for (const value of values) {
       newLength = this.tree_pushSingle(target, value);
     }
-=======
-    let newLength;
-    for (const value of values) newLength = this.tree_pushSingle(target, value);
->>>>>>> 9a56ef51
     return newLength;
   }
 

--- conflicted
+++ resolved
@@ -1,13 +1,8 @@
 /* eslint-disable @typescript-eslint/no-unused-vars */
 import {Json} from "../../interface";
 import {BackedValue, ByteArrayHandler, isBackedValue, StructuralHandler, TreeHandler,} from "../../backings";
-
-<<<<<<< HEAD
 import {BasicType} from "../basic";
 import {IJsonOptions} from "../type";
-=======
-import {isTypeOf, BasicType} from "../basic";
->>>>>>> a577e397
 
 /**
  * A CompositeType is a type containing other types, and is flexible in its representation.

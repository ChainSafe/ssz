--- conflicted
+++ resolved
@@ -1,10 +1,5 @@
-<<<<<<< HEAD
-import {Gindex, gindexIterator, Bit, toGindexBitstring} from "./gindex";
+import {Gindex, gindexIterator, Bit, toGindexBitstring, GindexBitstring} from "./gindex";
 import {Node, LeafNode} from "./node";
-=======
-import {Gindex, gindexIterator, Bit, toGindexBitstring, GindexBitstring} from "./gindex";
-import {Node, BranchNode, Link, compose, identity, LeafNode} from "./node";
->>>>>>> df35a38c
 import {createNodeFromProof, createProof, Proof, ProofInput} from "./proof";
 import {createSingleProof} from "./proof/single";
 import {zeroNode} from "./zeroNode";
@@ -76,19 +71,19 @@
     return node;
   }
 
-<<<<<<< HEAD
-  setNode(gindex: Gindex, n: Node, expand = false): void {
-=======
-  setter(index: Gindex | GindexBitstring, expand = false): Link {
-    let link = identity;
->>>>>>> df35a38c
+  setNode(gindex: Gindex | GindexBitstring, n: Node, expand = false): void {
     let node = this.rootNode;
 
     // Pre-compute entire bitstring instead of using an iterator (25% faster)
-    if (gindex < 1) {
-      throw new Error("Invalid gindex < 1");
-    }
-    const bitstring = gindex.toString(2);
+    let bitstring;
+    if (typeof gindex === "string") {
+      bitstring = gindex;
+    } else {
+      if (gindex < 1) {
+        throw new Error("Invalid gindex < 1");
+      }
+      bitstring = gindex.toString(2);
+    }
 
     // Keep a list of all parent nodes of node at gindex `index`. Then walk the list
     // backwards to rebind them "recursively" with the new nodes without using functions
@@ -128,12 +123,7 @@
       }
     }
 
-<<<<<<< HEAD
     this.rootNode = node;
-=======
-  setNode(index: Gindex | GindexBitstring, n: Node, expand = false): void {
-    this.rootNode = this.setter(index, expand)(n);
->>>>>>> df35a38c
   }
 
   getRoot(index: Gindex | GindexBitstring): Uint8Array {

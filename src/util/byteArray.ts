<<<<<<< HEAD
/* eslint-disable @typescript-eslint/no-unused-vars */
=======
import {ByteVector} from "../interface";
>>>>>>> 9a56ef51

// Caching this info costs about ~1000 bytes and speeds up toHexString() by x6
const hexByByte: string[] = [];

<<<<<<< HEAD
export function toHexString(bytes: Uint8Array): string {
=======
export function toHexString(bytes: Uint8Array | ByteVector): string {
>>>>>>> 9a56ef51
  let hex = "0x";
  for (const byte of bytes) {
    if (!hexByByte[byte]) {
      hexByByte[byte] = byte < 16 ? "0" + byte.toString(16) : byte.toString(16);
    }
    hex += hexByByte[byte];
  }
  return hex;
}

export function fromHexString(hex: string): Uint8Array {
  if (typeof hex !== "string") {
    throw new Error("Expected hex string to be a string");
  }

  if (hex.startsWith("0x")) {
    hex = hex.slice(2);
  }

  if (hex.length % 2 !== 0) {
    throw new Error("Expected an even number of characters");
  }

  const bytes: number[] = [];
  for (let i = 0, len = hex.length; i < len; i += 2) {
    const byte = parseInt(hex.slice(i, i + 2), 16);
    bytes.push(byte);
  }
  return new Uint8Array(bytes);
}

export function byteArrayEquals(a: Uint8Array, b: Uint8Array): boolean {
  if (a.length !== b.length) {
    return false;
  }
  for (let i = 0; i < a.length; i++) {
    if (a[i] !== b[i]) return false;
  }
  return true;
}

export function getByteBits(target: Uint8Array, offset: number): boolean[] {
  const byte = target[offset];
  if (!byte) {
    return [false, false, false, false, false, false, false, false];
  }
  const bits = Array.prototype.map
    .call(byte.toString(2).padStart(8, "0"), (c) => (c === "1" ? true : false))
    .reverse() as boolean[];
  return bits;
}<|MERGE_RESOLUTION|>--- conflicted
+++ resolved
@@ -1,17 +1,10 @@
-<<<<<<< HEAD
 /* eslint-disable @typescript-eslint/no-unused-vars */
-=======
 import {ByteVector} from "../interface";
->>>>>>> 9a56ef51
 
 // Caching this info costs about ~1000 bytes and speeds up toHexString() by x6
 const hexByByte: string[] = [];
 
-<<<<<<< HEAD
-export function toHexString(bytes: Uint8Array): string {
-=======
 export function toHexString(bytes: Uint8Array | ByteVector): string {
->>>>>>> 9a56ef51
   let hex = "0x";
   for (const byte of bytes) {
     if (!hexByByte[byte]) {

{
  "name": "@chainsafe/ssz",
  "description": "Simple Serialize",
  "license": "Apache-2.0",
  "author": "ChainSafe Systems",
  "homepage": "https://github.com/chainsafe/ssz",
  "version": "0.8.14",
  "main": "lib/index.js",
  "files": [
    "lib/**/*.d.ts",
    "lib/**/*.js",
    "lib/**/*.js.map"
  ],
  "scripts": {
    "build": "tsc -p tsconfig.build.json",
    "build-web": "webpack --mode production --entry ./lib/web.js --output ./dist/ssz.min.js",
    "build:docs": "typedoc --exclude src/index.ts,src/web.ts --out docs src",
    "build:release": "yarn clean && yarn run build && yarn build-web && yarn run build:docs",
    "check-types": "tsc --noEmit",
    "clean": "rm -rf lib && rm -rf dist && rm -f tsconfig.tsbuildinfo",
    "lint": "eslint --color --ext .ts src/ test/",
    "lint:fix": "yarn run lint --fix",
    "prepublishOnly": "yarn build",
    "pretest": "yarn check-types",
    "test": "yarn test:unit",
    "benchmark": "node --max-old-space-size=4096 --expose-gc -r ts-node/register ./node_modules/.bin/benchmark 'test/perf/*.test.ts'",
    "benchmark:local": "yarn benchmark --local",
    "test:perf": "mocha  \"test/perf/**/*.test.ts\"",
    "test:unit": "nyc -e .ts mocha  \"test/unit/**/*.test.ts\"",
    "test:spec": "mocha  \"test/spec/**/*.test.ts\"",
    "download-spec-tests": "node -r ts-node/register test/spec/downloadTests.ts"
  },
  "types": "lib/index.d.ts",
  "dependencies": {
<<<<<<< HEAD
    "@chainsafe/as-sha256": "^0.2.2",
    "@chainsafe/persistent-merkle-tree": "^0.3.4",
=======
    "@chainsafe/as-sha256": "^0.2.4",
    "@chainsafe/persistent-merkle-tree": "^0.3.5",
>>>>>>> a35355db
    "case": "^1.6.3"
  },
  "devDependencies": {
    "@chainsafe/lodestar-params": "^0.28.1",
    "@chainsafe/lodestar-spec-test-util": "^0.28.1",
    "@dapplion/benchmark": "^0.1.6",
    "@types/chai": "^4.2.9",
    "@types/mocha": "^9.0.0",
    "@types/node": "^14.14.17",
    "@typescript-eslint/eslint-plugin": "4.9.0",
    "@typescript-eslint/parser": "4.9.0",
    "chai": "^4.2.0",
    "eslint": "^7.14.0",
    "eslint-plugin-import": "^2.20.1",
    "eslint-plugin-prettier": "^3.1.4",
    "mocha": "^8.3.0",
    "nyc": "^15.0.0",
    "prettier": "^2.0.5",
    "ts-node": "^9.1.1",
    "typescript": "^4.2.0"
  },
  "keywords": [
    "ethereum",
    "serenity",
    "simple serialize",
    "ssz"
  ]
}<|MERGE_RESOLUTION|>--- conflicted
+++ resolved
@@ -32,13 +32,8 @@
   },
   "types": "lib/index.d.ts",
   "dependencies": {
-<<<<<<< HEAD
-    "@chainsafe/as-sha256": "^0.2.2",
-    "@chainsafe/persistent-merkle-tree": "^0.3.4",
-=======
     "@chainsafe/as-sha256": "^0.2.4",
     "@chainsafe/persistent-merkle-tree": "^0.3.5",
->>>>>>> a35355db
     "case": "^1.6.3"
   },
   "devDependencies": {
